--- conflicted
+++ resolved
@@ -19,7 +19,34 @@
 	)
 }
 
-<<<<<<< HEAD
+func TestQuoteTableName(t *testing.T) {
+	tests := []struct {
+		name     string
+		input    string
+		expected string
+	}{
+		{
+			name:     "simple table name",
+			input:    "users",
+			expected: `"users"`,
+		},
+		{
+			name:     "table name with schema",
+			input:    "test.users",
+			expected: `"test"."users"`,
+		},
+	}
+
+	for _, tt := range tests {
+		t.Run(tt.name, func(t *testing.T) {
+			actual := quoteTableName(tt.input)
+			if actual != tt.expected {
+				t.Errorf("quoteTableName() = %v, want %v", actual, tt.expected)
+			}
+		})
+	}
+}
+
 func TestArePrivilegesEqual(t *testing.T) {
 
 	type PrivilegesTestObject struct {
@@ -89,32 +116,4 @@
 	m := make(map[string]interface{})
 	m["object_type"] = objectType
 	return schema.TestResourceDataRaw(t, testSchema, m)
-=======
-func TestQuoteTableName(t *testing.T) {
-	tests := []struct {
-		name     string
-		input    string
-		expected string
-	}{
-		{
-			name:     "simple table name",
-			input:    "users",
-			expected: `"users"`,
-		},
-		{
-			name:     "table name with schema",
-			input:    "test.users",
-			expected: `"test"."users"`,
-		},
-	}
-
-	for _, tt := range tests {
-		t.Run(tt.name, func(t *testing.T) {
-			actual := quoteTableName(tt.input)
-			if actual != tt.expected {
-				t.Errorf("quoteTableName() = %v, want %v", actual, tt.expected)
-			}
-		})
-	}
->>>>>>> c7b49a3d
-}+}
