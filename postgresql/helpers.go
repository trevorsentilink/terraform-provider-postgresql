--- conflicted
+++ resolved
@@ -275,14 +275,14 @@
 	return schema.NewSet(schema.HashString, s)
 }
 
-<<<<<<< HEAD
 func stringSliceToSet(slice []string) *schema.Set {
 	s := make([]interface{}, len(slice))
 	for i, v := range slice {
 		s[i] = v
 	}
 	return schema.NewSet(schema.HashString, s)
-=======
+}
+
 func quoteIdentifyIdent(ident string) string {
 	// When passing a function with arguments like "test(text, char)" this will correctly parse it to "test"(text, char).
 	// If we were to add quotes around the whole ident postgres would not be able to find the function.
@@ -301,7 +301,6 @@
 	}
 
 	return fmt.Sprintf("%s%s", pq.QuoteIdentifier(s[0]), functionArgTypes)
->>>>>>> 8c7f87e5
 }
 
 func setToPgIdentList(schema string, idents *schema.Set) string {
