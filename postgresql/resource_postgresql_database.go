package postgresql

import (
	"bytes"
	"database/sql"
	"errors"
	"fmt"
	"log"
	"strings"

	"github.com/hashicorp/terraform-plugin-sdk/helper/schema"
	"github.com/hashicorp/terraform-plugin-sdk/helper/validation"
	"github.com/lib/pq"
)

const (
	dbAllowConnsAttr = "allow_connections"
	dbCTypeAttr      = "lc_ctype"
	dbCollationAttr  = "lc_collate"
	dbConnLimitAttr  = "connection_limit"
	dbEncodingAttr   = "encoding"
	dbIsTemplateAttr = "is_template"
	dbNameAttr       = "name"
	dbOwnerAttr      = "owner"
	dbTablespaceAttr = "tablespace_name"
	dbTemplateAttr   = "template"
)

func resourcePostgreSQLDatabase() *schema.Resource {
	return &schema.Resource{
		Create: PGResourceFunc(resourcePostgreSQLDatabaseCreate),
		Read:   PGResourceFunc(resourcePostgreSQLDatabaseRead),
		Update: PGResourceFunc(resourcePostgreSQLDatabaseUpdate),
		Delete: PGResourceFunc(resourcePostgreSQLDatabaseDelete),
		Exists: PGResourceExistsFunc(resourcePostgreSQLDatabaseExists),
		Importer: &schema.ResourceImporter{
			State: schema.ImportStatePassthrough,
		},

		Schema: map[string]*schema.Schema{
			dbNameAttr: {
				Type:        schema.TypeString,
				Required:    true,
				Description: "The PostgreSQL database name to connect to",
			},
			dbOwnerAttr: {
				Type:        schema.TypeString,
				Optional:    true,
				Computed:    true,
				Description: "The ROLE which owns the database",
			},
			dbTemplateAttr: {
				Type:        schema.TypeString,
				Optional:    true,
				ForceNew:    true,
				Computed:    true,
				Description: "The name of the template from which to create the new database",
			},
			dbEncodingAttr: {
				Type:        schema.TypeString,
				Optional:    true,
				Computed:    true,
				ForceNew:    true,
				Description: "Character set encoding to use in the new database",
			},
			dbCollationAttr: {
				Type:        schema.TypeString,
				Optional:    true,
				Computed:    true,
				ForceNew:    true,
				Description: "Collation order (LC_COLLATE) to use in the new database",
			},
			dbCTypeAttr: {
				Type:        schema.TypeString,
				Optional:    true,
				Computed:    true,
				ForceNew:    true,
				Description: "Character classification (LC_CTYPE) to use in the new database",
			},
			dbTablespaceAttr: {
				Type:        schema.TypeString,
				Optional:    true,
				Computed:    true,
				Description: "The name of the tablespace that will be associated with the new database",
			},
			dbConnLimitAttr: {
				Type:         schema.TypeInt,
				Optional:     true,
				Default:      -1,
				Description:  "How many concurrent connections can be made to this database",
				ValidateFunc: validation.IntAtLeast(-1),
			},
			dbAllowConnsAttr: {
				Type:        schema.TypeBool,
				Optional:    true,
				Default:     true,
				Description: "If false then no one can connect to this database",
			},
			dbIsTemplateAttr: {
				Type:        schema.TypeBool,
				Optional:    true,
				Computed:    true,
				Description: "If true, then this database can be cloned by any user with CREATEDB privileges",
			},
		},
	}
}

func resourcePostgreSQLDatabaseCreate(db *DBConnection, d *schema.ResourceData) error {
	if err := createDatabase(db, d); err != nil {
		return err
	}

	d.SetId(d.Get(dbNameAttr).(string))

	return resourcePostgreSQLDatabaseReadImpl(db, d)
}

func createDatabase(db *DBConnection, d *schema.ResourceData) error {
	currentUser := db.client.config.getDatabaseUsername()
	owner := d.Get(dbOwnerAttr).(string)

	var err error
	if owner != "" {
		// Needed in order to set the owner of the db if the connection user is not a
		// superuser
		ownerGranted, err := grantRoleMembership(db, owner, currentUser)
		if err != nil {
			return err
		}
		if ownerGranted {
			defer func() {
				_, err = revokeRoleMembership(db, owner, currentUser)
			}()
		}
	}

	dbName := d.Get(dbNameAttr).(string)
	b := bytes.NewBufferString("CREATE DATABASE ")
	fmt.Fprint(b, pq.QuoteIdentifier(dbName))

	// Handle each option individually and stream results into the query
	// buffer.
	switch v, ok := d.GetOk(dbOwnerAttr); {
	case ok:
		fmt.Fprint(b, " OWNER ", pq.QuoteIdentifier(v.(string)))
	default:
		// No owner specified in the config, default to using
		// the connecting username.
		fmt.Fprint(b, " OWNER ", pq.QuoteIdentifier(currentUser))
	}

	switch v, ok := d.GetOk(dbTemplateAttr); {
	case ok && strings.ToUpper(v.(string)) == "DEFAULT":
		fmt.Fprint(b, " TEMPLATE DEFAULT")
	case ok:
		fmt.Fprint(b, " TEMPLATE ", pq.QuoteIdentifier(v.(string)))
	case v.(string) == "":
		fmt.Fprint(b, " TEMPLATE template0")
	}

	switch v, ok := d.GetOk(dbEncodingAttr); {
	case ok && strings.ToUpper(v.(string)) == "DEFAULT":
		fmt.Fprintf(b, " ENCODING DEFAULT")
	case ok:
		fmt.Fprintf(b, " ENCODING '%s' ", pqQuoteLiteral(v.(string)))
	case v.(string) == "":
		fmt.Fprint(b, ` ENCODING 'UTF8'`)
	}

	// Don't specify LC_COLLATE if user didn't specify it
	// This will use the default one (usually the one defined in the template database)
	switch v, ok := d.GetOk(dbCollationAttr); {
	case ok && strings.ToUpper(v.(string)) == "DEFAULT":
		fmt.Fprintf(b, " LC_COLLATE DEFAULT")
	case ok:
		fmt.Fprintf(b, " LC_COLLATE '%s' ", pqQuoteLiteral(v.(string)))
	}

	// Don't specify LC_CTYPE if user didn't specify it
	// This will use the default one (usually the one defined in the template database)
	switch v, ok := d.GetOk(dbCTypeAttr); {
	case ok && strings.ToUpper(v.(string)) == "DEFAULT":
		fmt.Fprintf(b, " LC_CTYPE DEFAULT")
	case ok:
		fmt.Fprintf(b, " LC_CTYPE '%s' ", pqQuoteLiteral(v.(string)))
	}

	switch v, ok := d.GetOk(dbTablespaceAttr); {
	case ok && strings.ToUpper(v.(string)) == "DEFAULT":
		fmt.Fprint(b, " TABLESPACE DEFAULT")
	case ok:
		fmt.Fprint(b, " TABLESPACE ", pq.QuoteIdentifier(v.(string)))
	}

	if db.featureSupported(featureDBAllowConnections) {
		val := d.Get(dbAllowConnsAttr).(bool)
		fmt.Fprint(b, " ALLOW_CONNECTIONS ", val)
	}

	{
		val := d.Get(dbConnLimitAttr).(int)
		fmt.Fprint(b, " CONNECTION LIMIT ", val)
	}

	if db.featureSupported(featureDBIsTemplate) {
		val := d.Get(dbIsTemplateAttr).(bool)
		fmt.Fprint(b, " IS_TEMPLATE ", val)
	}

	sql := b.String()
	if _, err := db.Exec(sql); err != nil {
		return fmt.Errorf("Error creating database %q: %w", dbName, err)
	}

	// Set err outside of the return so that the deferred revoke can override err
	// if necessary.
	return err
}

func resourcePostgreSQLDatabaseDelete(db *DBConnection, d *schema.ResourceData) error {
	currentUser := db.client.config.getDatabaseUsername()
	owner := d.Get(dbOwnerAttr).(string)

	var dropWithForce string
	var err error
	if owner != "" {
		// Needed in order to set the owner of the db if the connection user is not a
		// superuser
		ownerGranted, err := grantRoleMembership(db, owner, currentUser)
		if err != nil {
			return err
		}
		if ownerGranted {
			defer func() {
				_, err = revokeRoleMembership(db, owner, currentUser)
			}()
		}
	}

	dbName := d.Get(dbNameAttr).(string)
	if db.featureSupported(featureDBIsTemplate) {
		if isTemplate := d.Get(dbIsTemplateAttr).(bool); isTemplate {
			// Template databases must have this attribute cleared before
			// they can be dropped.
			if err := doSetDBIsTemplate(db, dbName, false); err != nil {
				return fmt.Errorf("Error updating database IS_TEMPLATE during DROP DATABASE: %w", err)
			}
		}
	}

	if err := setDBIsTemplate(db, d); err != nil {
		return err
	}

<<<<<<< HEAD
	sql := fmt.Sprintf("DROP DATABASE %s", pq.QuoteIdentifier(dbName))
	if _, err := db.Exec(sql); err != nil {
=======
	// Terminate all active connections and block new one
	if err := terminateBConnections(c, dbName); err != nil {
		return err
	}

	// Drop with force only for psql 13+
	if c.featureSupported(featureForceDropDatabase) {
		dropWithForce = "WITH ( FORCE )"
	}

	sql := fmt.Sprintf("DROP DATABASE %s %s", pq.QuoteIdentifier(dbName), dropWithForce)

	if _, err := c.DB().Exec(sql); err != nil {
>>>>>>> f5da1e25
		return fmt.Errorf("Error dropping database: %w", err)
	}

	d.SetId("")

	// Returning err even if it's nil so defer func can modify it.
	return err
}

func resourcePostgreSQLDatabaseExists(db *DBConnection, d *schema.ResourceData) (bool, error) {
	txn, err := startTransaction(db.client, "")
	if err != nil {
		return false, err
	}
	defer deferredRollback(txn)

	return dbExists(txn, d.Id())
}

func resourcePostgreSQLDatabaseRead(db *DBConnection, d *schema.ResourceData) error {
	return resourcePostgreSQLDatabaseReadImpl(db, d)
}

func resourcePostgreSQLDatabaseReadImpl(db *DBConnection, d *schema.ResourceData) error {
	dbId := d.Id()
	var dbName, ownerName string
	err := db.QueryRow("SELECT d.datname, pg_catalog.pg_get_userbyid(d.datdba) from pg_database d WHERE datname=$1", dbId).Scan(&dbName, &ownerName)
	switch {
	case err == sql.ErrNoRows:
		log.Printf("[WARN] PostgreSQL database (%q) not found", dbId)
		d.SetId("")
		return nil
	case err != nil:
		return fmt.Errorf("Error reading database: %w", err)
	}

	var dbEncoding, dbCollation, dbCType, dbTablespaceName string
	var dbConnLimit int

	columns := []string{
		"pg_catalog.pg_encoding_to_char(d.encoding)",
		"d.datcollate",
		"d.datctype",
		"ts.spcname",
		"d.datconnlimit",
	}

	dbSQLFmt := `SELECT %s ` +
		`FROM pg_catalog.pg_database AS d, pg_catalog.pg_tablespace AS ts ` +
		`WHERE d.datname = $1 AND d.dattablespace = ts.oid`
	dbSQL := fmt.Sprintf(dbSQLFmt, strings.Join(columns, ", "))
	err = db.QueryRow(dbSQL, dbId).
		Scan(
			&dbEncoding,
			&dbCollation,
			&dbCType,
			&dbTablespaceName,
			&dbConnLimit,
		)
	switch {
	case err == sql.ErrNoRows:
		log.Printf("[WARN] PostgreSQL database (%q) not found", dbId)
		d.SetId("")
		return nil
	case err != nil:
		return fmt.Errorf("Error reading database: %w", err)
	}

	d.Set(dbNameAttr, dbName)
	d.Set(dbOwnerAttr, ownerName)
	d.Set(dbEncodingAttr, dbEncoding)
	d.Set(dbCollationAttr, dbCollation)
	d.Set(dbCTypeAttr, dbCType)
	d.Set(dbTablespaceAttr, dbTablespaceName)
	d.Set(dbConnLimitAttr, dbConnLimit)
	dbTemplate := d.Get(dbTemplateAttr).(string)
	if dbTemplate == "" {
		dbTemplate = "template0"
	}
	d.Set(dbTemplateAttr, dbTemplate)

	if db.featureSupported(featureDBAllowConnections) {
		var dbAllowConns bool
		dbSQL := fmt.Sprintf(dbSQLFmt, "d.datallowconn")
		err = db.QueryRow(dbSQL, dbId).Scan(&dbAllowConns)
		if err != nil {
			return fmt.Errorf("Error reading ALLOW_CONNECTIONS property for DATABASE: %w", err)
		}

		d.Set(dbAllowConnsAttr, dbAllowConns)
	}

	if db.featureSupported(featureDBIsTemplate) {
		var dbIsTemplate bool
		dbSQL := fmt.Sprintf(dbSQLFmt, "d.datistemplate")
		err = db.QueryRow(dbSQL, dbId).Scan(&dbIsTemplate)
		if err != nil {
			return fmt.Errorf("Error reading IS_TEMPLATE property for DATABASE: %w", err)
		}

		d.Set(dbIsTemplateAttr, dbIsTemplate)
	}

	return nil
}

func resourcePostgreSQLDatabaseUpdate(db *DBConnection, d *schema.ResourceData) error {
	if err := setDBName(db, d); err != nil {
		return err
	}

	if err := setDBOwner(db, d); err != nil {
		return err
	}

	if err := setDBTablespace(db, d); err != nil {
		return err
	}

	if err := setDBConnLimit(db, d); err != nil {
		return err
	}

	if err := setDBAllowConns(db, d); err != nil {
		return err
	}

	if err := setDBIsTemplate(db, d); err != nil {
		return err
	}

	// Empty values: ALTER DATABASE name RESET configuration_parameter;

	return resourcePostgreSQLDatabaseReadImpl(db, d)
}

func setDBName(db QueryAble, d *schema.ResourceData) error {
	if !d.HasChange(dbNameAttr) {
		return nil
	}

	oraw, nraw := d.GetChange(dbNameAttr)
	o := oraw.(string)
	n := nraw.(string)
	if n == "" {
		return errors.New("Error setting database name to an empty string")
	}

	sql := fmt.Sprintf("ALTER DATABASE %s RENAME TO %s", pq.QuoteIdentifier(o), pq.QuoteIdentifier(n))
	if _, err := db.Exec(sql); err != nil {
		return fmt.Errorf("Error updating database name: %w", err)
	}
	d.SetId(n)

	return nil
}

func setDBOwner(db *DBConnection, d *schema.ResourceData) error {
	if !d.HasChange(dbOwnerAttr) {
		return nil
	}

	owner := d.Get(dbOwnerAttr).(string)
	if owner == "" {
		return nil
	}
	currentUser := db.client.config.getDatabaseUsername()

	//needed in order to set the owner of the db if the connection user is not a superuser
	ownerGranted, err := grantRoleMembership(db, owner, currentUser)
	if err != nil {
		return err
	}
	if ownerGranted {
		defer func() {
			_, err = revokeRoleMembership(db, owner, currentUser)
		}()
	}

	dbName := d.Get(dbNameAttr).(string)
	sql := fmt.Sprintf("ALTER DATABASE %s OWNER TO %s", pq.QuoteIdentifier(dbName), pq.QuoteIdentifier(owner))
	if _, err := db.Exec(sql); err != nil {
		return fmt.Errorf("Error updating database OWNER: %w", err)
	}

	return err
}

func setDBTablespace(db QueryAble, d *schema.ResourceData) error {
	if !d.HasChange(dbTablespaceAttr) {
		return nil
	}

	tbspName := d.Get(dbTablespaceAttr).(string)
	dbName := d.Get(dbNameAttr).(string)
	var sql string
	if tbspName == "" || strings.ToUpper(tbspName) == "DEFAULT" {
		sql = fmt.Sprintf("ALTER DATABASE %s RESET TABLESPACE", pq.QuoteIdentifier(dbName))
	} else {
		sql = fmt.Sprintf("ALTER DATABASE %s SET TABLESPACE %s", pq.QuoteIdentifier(dbName), pq.QuoteIdentifier(tbspName))
	}

	if _, err := db.Exec(sql); err != nil {
		return fmt.Errorf("Error updating database TABLESPACE: %w", err)
	}

	return nil
}

func setDBConnLimit(db QueryAble, d *schema.ResourceData) error {
	if !d.HasChange(dbConnLimitAttr) {
		return nil
	}

	connLimit := d.Get(dbConnLimitAttr).(int)
	dbName := d.Get(dbNameAttr).(string)
	sql := fmt.Sprintf("ALTER DATABASE %s CONNECTION LIMIT = %d", pq.QuoteIdentifier(dbName), connLimit)
	if _, err := db.Exec(sql); err != nil {
		return fmt.Errorf("Error updating database CONNECTION LIMIT: %w", err)
	}

	return nil
}

func setDBAllowConns(db *DBConnection, d *schema.ResourceData) error {
	if !d.HasChange(dbAllowConnsAttr) {
		return nil
	}

	if !db.featureSupported(featureDBAllowConnections) {
		return fmt.Errorf("PostgreSQL client is talking with a server (%q) that does not support database ALLOW_CONNECTIONS", db.version.String())
	}

	allowConns := d.Get(dbAllowConnsAttr).(bool)
	dbName := d.Get(dbNameAttr).(string)
	sql := fmt.Sprintf("ALTER DATABASE %s ALLOW_CONNECTIONS %t", pq.QuoteIdentifier(dbName), allowConns)
	if _, err := db.Exec(sql); err != nil {
		return fmt.Errorf("Error updating database ALLOW_CONNECTIONS: %w", err)
	}

	return nil
}

func setDBIsTemplate(db *DBConnection, d *schema.ResourceData) error {
	if !d.HasChange(dbIsTemplateAttr) {
		return nil
	}

	if err := doSetDBIsTemplate(db, d.Get(dbNameAttr).(string), d.Get(dbIsTemplateAttr).(bool)); err != nil {
		return fmt.Errorf("Error updating database IS_TEMPLATE: %w", err)
	}

	return nil
}

func doSetDBIsTemplate(db *DBConnection, dbName string, isTemplate bool) error {
	if !db.featureSupported(featureDBIsTemplate) {
		return fmt.Errorf("PostgreSQL client is talking with a server (%q) that does not support database IS_TEMPLATE", db.version.String())
	}

	sql := fmt.Sprintf("ALTER DATABASE %s IS_TEMPLATE %t", pq.QuoteIdentifier(dbName), isTemplate)
	if _, err := db.Exec(sql); err != nil {
		return fmt.Errorf("Error updating database IS_TEMPLATE: %w", err)
	}

	return nil
}

func terminateBConnections(c *Client, dbName string) error {
	var terminateSql string

	if c.featureSupported(featureDBAllowConnections) {
		alterSql := fmt.Sprintf("ALTER DATABASE %s ALLOW_CONNECTIONS false", pq.QuoteIdentifier(dbName))

		if _, err := c.DB().Exec(alterSql); err != nil {
			return fmt.Errorf("Error blocking connections to database: %w", err)
		}
	}
	pid := "procpid"
	if c.featureSupported(featurePid) {
		pid = "pid"
	}
	terminateSql = fmt.Sprintf("SELECT pg_terminate_backend(%s) FROM pg_stat_activity WHERE datname = '%s' AND %s <> pg_backend_pid()", pid, dbName, pid)
	if _, err := c.DB().Exec(terminateSql); err != nil {
		return fmt.Errorf("Error terminating database connections: %w", err)
	}

	return nil
}<|MERGE_RESOLUTION|>--- conflicted
+++ resolved
@@ -253,24 +253,18 @@
 		return err
 	}
 
-<<<<<<< HEAD
-	sql := fmt.Sprintf("DROP DATABASE %s", pq.QuoteIdentifier(dbName))
-	if _, err := db.Exec(sql); err != nil {
-=======
 	// Terminate all active connections and block new one
-	if err := terminateBConnections(c, dbName); err != nil {
+	if err := terminateBConnections(db, dbName); err != nil {
 		return err
 	}
 
 	// Drop with force only for psql 13+
-	if c.featureSupported(featureForceDropDatabase) {
+	if db.featureSupported(featureForceDropDatabase) {
 		dropWithForce = "WITH ( FORCE )"
 	}
 
 	sql := fmt.Sprintf("DROP DATABASE %s %s", pq.QuoteIdentifier(dbName), dropWithForce)
-
-	if _, err := c.DB().Exec(sql); err != nil {
->>>>>>> f5da1e25
+	if _, err := db.Exec(sql); err != nil {
 		return fmt.Errorf("Error dropping database: %w", err)
 	}
 
@@ -539,10 +533,10 @@
 	return nil
 }
 
-func terminateBConnections(c *Client, dbName string) error {
+func terminateBConnections(db *DBConnection, dbName string) error {
 	var terminateSql string
 
-	if c.featureSupported(featureDBAllowConnections) {
+	if db.featureSupported(featureDBAllowConnections) {
 		alterSql := fmt.Sprintf("ALTER DATABASE %s ALLOW_CONNECTIONS false", pq.QuoteIdentifier(dbName))
 
 		if _, err := c.DB().Exec(alterSql); err != nil {
