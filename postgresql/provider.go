--- conflicted
+++ resolved
@@ -175,12 +175,9 @@
 			"postgresql_schema":                    resourcePostgreSQLSchema(),
 			"postgresql_role":                      resourcePostgreSQLRole(),
 			"postgresql_function":                  resourcePostgreSQLFunction(),
-<<<<<<< HEAD
-			"postgresql_alter_role":                resourcePostgreSQLAlterRole(),
-=======
 			"postgresql_server":                    resourcePostgreSQLServer(),
 			"postgresql_user_mapping":              resourcePostgreSQLUserMapping(),
->>>>>>> 26ec0cf6
+      "postgresql_alter_role":                resourcePostgreSQLAlterRole(),
 		},
 
 		ConfigureFunc: providerConfigure,
